import asyncio
import argparse
import pandas as pd
from data_fetcher import DataFetcher
from strategy import TradingStrategy
from portfolio import Portfolio
from database import TradeDatabase
from visualizer import plot_results

async def run_simulator_async(symbol="AAPL", interval="1m", period="1d", initial_cash=50000, max_iterations=100):
    fetcher = DataFetcher(symbol=symbol, interval=interval, period=period)
    strategy = TradingStrategy(short_window=2, long_window=5)  # Sensitive for faster signals
    portfolio = Portfolio(initial_cash=initial_cash)
    db = TradeDatabase()

    portfolio_values = []

    # Clear portfolio_values.txt at the start of simulation
    with open("portfolio_values.txt", "w") as f:
        f.write("")

    iteration = 0
    while iteration < max_iterations:
        try:
            # Reset fetcher cache to force fresh data
            fetcher.last_data = pd.DataFrame()
            fetcher.last_fetch_time = None

            # Fetch data
            data = fetcher.get_real_time_data()
            print(f"Iteration {iteration}: Data received with {len(data)} rows")
            if data.empty:
                print("No data received. Retrying...")
                await asyncio.sleep(60)
                continue

            # Validate data has required columns
            required_columns = ["Open", "High", "Low", "Close", "Volume"]
            if not all(col in data.columns for col in required_columns):
                print(f"Data missing required columns. Available: {data.columns.tolist()}")
                await asyncio.sleep(60)
                continue

            # Generate signals
            signals = strategy.generate_signals(data)
            if signals.empty:
                print("No signals generated. Retrying...")
                await asyncio.sleep(60)
                continue
                
<<<<<<< HEAD
            # Find the most recent non-zero signal
            non_zero_signals = signals[signals["signal"] != 0]
            if not non_zero_signals.empty:
                # If we have no holdings, prioritize buy signals
                if not portfolio.holdings:
                    buy_signals = non_zero_signals[non_zero_signals["signal"] == 1]
                    if not buy_signals.empty:
                        latest_signal = int(buy_signals["signal"].iloc[-1])
                        latest_price = buy_signals["price"].iloc[-1]
                    else:
                        latest_signal = 0
                        latest_price = signals["price"].iloc[-1]
                else:
                    # If we have holdings, use the most recent signal
                    latest_signal = int(non_zero_signals["signal"].iloc[-1])
                    latest_price = non_zero_signals["price"].iloc[-1]
            else:
                latest_signal = 0
                latest_price = signals["price"].iloc[-1]
=======
            latest_signal = int(signals["signal"].iloc[-1])  # Ensure integer signal
            latest_price = signals["price"].iloc[-1]
>>>>>>> c58c5b55
            
            # Validate price is reasonable
            if latest_price <= 0 or pd.isna(latest_price):
                print(f"Invalid price: {latest_price}. Retrying...")
                await asyncio.sleep(60)
                continue
                
            print(f"Latest signal: {latest_signal}, Latest price: {latest_price}")
            print(f"Signal details: {signals[['price', 'short_ma', 'long_ma', 'signal']].tail(5)}")

            # Execute trades
            if latest_signal != 0:
                success = portfolio.execute_trade(symbol, latest_price, latest_signal)
                if success:
                    trade = {
                        "time": pd.Timestamp.now().isoformat(),  # Convert Timestamp to string
                        "symbol": symbol,
                        "type": "buy" if latest_signal == 1 else "sell",
                        "price": latest_price,
                        "quantity": 1
                    }
                    db.save_trade(trade)
                    print(f"Executed {trade['type']} for {symbol} at {latest_price}")
                else:
                    print(f"Trade failed for signal {latest_signal} at price {latest_price}")
            else:
                print("No trade signal (signal=0)")

            # Track portfolio value
            portfolio_value = portfolio.get_portfolio_value(latest_price)
            portfolio_values.append(portfolio_value)
            print(f"Portfolio value: ${portfolio_value:.2f}, Holdings: {portfolio.holdings}")

            # Save portfolio value to file
            with open("portfolio_values.txt", "a") as f:
                f.write(f"{portfolio_value}\n")

            iteration += 1
            if iteration >= max_iterations:
                print(f"Stopping after {max_iterations} iterations")
                plot_results(signals, portfolio_values, symbol)
                break

            await asyncio.sleep(60)  # Wait 1 minute for real-time data

        except Exception as e:
            print(f"Error in simulator loop: {e}")
            import traceback
            traceback.print_exc()
            await asyncio.sleep(60)  # Wait before retrying

def parse_args():
    """Parse command-line arguments."""
    parser = argparse.ArgumentParser(description="Real-Time Stock Trading Simulator")
    parser.add_argument("--symbol", default="AAPL", help="Stock symbol (e.g., AAPL)")
    parser.add_argument("--interval", default="1m", help="Data interval (e.g., 1m, 5m)")
    parser.add_argument("--period", default="1d", help="Data period (e.g., 1d, 5d, 1mo)")
    parser.add_argument("--cash", type=float, default=50000, help="Initial cash balance")
    parser.add_argument("--iterations", type=int, default=100, help="Max iterations")
    return parser.parse_args()

if __name__ == "__main__":
    args = parse_args()
    asyncio.run(run_simulator_async(args.symbol, args.interval, args.period, args.cash))<|MERGE_RESOLUTION|>--- conflicted
+++ resolved
@@ -48,30 +48,8 @@
                 await asyncio.sleep(60)
                 continue
                 
-<<<<<<< HEAD
-            # Find the most recent non-zero signal
-            non_zero_signals = signals[signals["signal"] != 0]
-            if not non_zero_signals.empty:
-                # If we have no holdings, prioritize buy signals
-                if not portfolio.holdings:
-                    buy_signals = non_zero_signals[non_zero_signals["signal"] == 1]
-                    if not buy_signals.empty:
-                        latest_signal = int(buy_signals["signal"].iloc[-1])
-                        latest_price = buy_signals["price"].iloc[-1]
-                    else:
-                        latest_signal = 0
-                        latest_price = signals["price"].iloc[-1]
-                else:
-                    # If we have holdings, use the most recent signal
-                    latest_signal = int(non_zero_signals["signal"].iloc[-1])
-                    latest_price = non_zero_signals["price"].iloc[-1]
-            else:
-                latest_signal = 0
-                latest_price = signals["price"].iloc[-1]
-=======
             latest_signal = int(signals["signal"].iloc[-1])  # Ensure integer signal
             latest_price = signals["price"].iloc[-1]
->>>>>>> c58c5b55
             
             # Validate price is reasonable
             if latest_price <= 0 or pd.isna(latest_price):
